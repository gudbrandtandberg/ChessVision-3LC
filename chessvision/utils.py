"""Utility functions for ChessVision."""

from __future__ import annotations

import logging
import os
from pathlib import Path

<<<<<<< HEAD
CVROOT = os.getenv("CVROOT", Path(__file__).parent.parent.as_posix())

DATA_ROOT = (Path(CVROOT) / "data").as_posix()

INPUT_SIZE = (256, 256)
BOARD_SIZE = (512, 512)
PIECE_SIZE = (64, 64)

labels = {
    "B": 0,
    "K": 1,
    "N": 2,
    "P": 3,
    "Q": 4,
    "R": 5,
    "b": 6,
    "k": 7,
    "n": 8,
    "p": 9,
    "q": 10,
    "r": 11,
    "f": 12,
}

label_names = [
    "White Bishop",
    "White King",
    "White Knight",
    "White Pawn",
    "White Queen",
    "White Rook",
    "Black Bishop",
    "Black King",
    "Black Knight",
    "Black Pawn",
    "Black Queen",
    "Black Rook",
    "Empty Square",
    "Unknown",
]

classifier_weights_dir = (Path(CVROOT) / "weights" / "classifier").as_posix()
extractor_weights_dir = (Path(CVROOT) / "weights" / "extractor").as_posix()

best_classifier_weights = (Path(CVROOT) / "weights" / "best_classifier.pth").as_posix()
best_extractor_weights = (Path(CVROOT) / "weights" / "best_extractor.pth").as_posix()


def listdir_nohidden(path):
    files = []
    for f in os.listdir(path):
        if not f.startswith("."):
            files.append(f)
    return files


def ratio(a, b):
=======
import cv2
import numpy as np
import timm
import torch
from numpy.typing import NDArray

from . import constants

logger = logging.getLogger(__name__)


def get_device() -> torch.device:
    """Get the best available device for PyTorch."""
    if torch.cuda.is_available():
        logger.info("Using CUDA device")
        return torch.device("cuda")
    if hasattr(torch.backends, "mps") and torch.backends.mps.is_available():
        logger.info("Using MPS device")
        return torch.device("mps")
    logger.info("Using CPU device")
    return torch.device("cpu")


def get_classifier_model(model_id: str = "resnet18") -> torch.nn.Module:
    """Initialize the piece classifier model."""
    logger.info(f"Creating classifier model: {model_id}")
    return timm.create_model(  # type: ignore[no-any-return]
        model_id,
        num_classes=constants.NUM_CLASSES,
        in_chans=1,
    )


def load_model_checkpoint(
    model: torch.nn.Module,
    checkpoint_path: str,
    device: torch.device | None = None,
) -> torch.nn.Module:
    """Load a model checkpoint."""
    assert isinstance(model, torch.nn.Module), "Model must be a torch.nn.Module"
    assert Path(checkpoint_path).exists(), f"Checkpoint not found: {checkpoint_path}"

    logger.info(f"Loading checkpoint from {checkpoint_path}")
    if device is None:
        device = get_device()

    state_dict = torch.load(checkpoint_path, map_location=device)

    # Handle different checkpoint formats
    if isinstance(state_dict, dict):
        if "model_state_dict" in state_dict:
            logger.debug("Loading model_state_dict format checkpoint")
            model.load_state_dict(state_dict["model_state_dict"])
            metadata = state_dict.get("metadata", {})
        elif "state_dict" in state_dict:
            logger.debug("Loading timm format checkpoint")
            model.load_state_dict(state_dict["state_dict"])
            metadata = state_dict.get("metadata", {})
        else:
            if "model" in state_dict:
                logger.debug("Loading legacy model format checkpoint")
                model_weights = state_dict["model"]
                metadata = state_dict.get("metadata", {})
            else:
                logger.debug("Loading direct state dict format checkpoint")
                model_weights = state_dict
                metadata = {}
            model.load_state_dict(model_weights)
    else:
        logger.debug("Loading raw state dict format checkpoint")
        model.load_state_dict(state_dict)
        metadata = {}

    if metadata:
        model.metadata = metadata
        logger.debug(f"Loaded checkpoint metadata: {metadata}")

    return model


def ratio(a: float, b: float) -> float:
    """Calculate ratio between two numbers."""
>>>>>>> ab3576d6
    if a == 0 or b == 0:
        return -1
    return min(a, b) / float(max(a, b))


<<<<<<< HEAD
def get_device():
    import torch

    if torch.cuda.is_available():
        device = torch.device("cuda")
    elif hasattr(torch.backends, "mps") and torch.backends.mps.is_available():
        device = torch.device("mps")
    else:
        device = torch.device("cpu")

    return device
=======
def listdir_nohidden(path: str) -> list[str]:
    """List directory contents, excluding hidden files."""
    return [f for f in os.listdir(path) if not f.startswith(".")]


def create_binary_mask(mask: NDArray[np.float32], threshold: float = 0.5) -> NDArray[np.uint8]:
    """Convert probability mask to binary mask."""
    assert isinstance(mask, np.ndarray), "Mask must be a numpy array"
    assert mask.dtype == np.float32, "Mask must be float32"
    assert 0 <= threshold <= 1, "Threshold must be between 0 and 1"

    mask = mask.copy()
    mask[mask > threshold] = 255
    mask[mask <= threshold] = 0
    return mask.astype(np.uint8)


def extract_perspective(
    image: NDArray[np.uint8],
    approx: NDArray[np.float32],
    out_size: tuple[int, int],
) -> NDArray[np.uint8]:
    """Extract a perspective-corrected region from an image."""
    assert isinstance(image, np.ndarray), "Image must be a numpy array"
    assert image.dtype == np.uint8, "Image must be uint8"
    assert isinstance(approx, np.ndarray), "Approx must be a numpy array"
    assert approx.dtype == np.float32, "Approx must be float32"
    assert len(approx) == 4, "Approx must contain exactly 4 points"

    w, h = out_size[0], out_size[1]
    dest = np.array(((0, 0), (w, 0), (w, h), (0, h)), np.float32)
    approx = np.array(approx, np.float32)

    coeffs = cv2.getPerspectiveTransform(approx, dest)
    return cv2.warpPerspective(image, coeffs, out_size)


def display_comparison(
    original_img: NDArray[np.uint8],
    mask: NDArray[np.uint8],
    board_img: NDArray[np.uint8],
    fen: str,
    figsize: tuple[int, int] = (24, 6),
) -> None:
    import io

    import cairosvg
    import chess
    import chess.svg
    import matplotlib.pyplot as plt

    _, axes = plt.subplots(1, 4, figsize=figsize)
    plt.subplots_adjust(wspace=0.3)

    plt.rcParams.update({"font.size": 16})

    axes[0].imshow(cv2.cvtColor(original_img, cv2.COLOR_BGR2RGB))
    axes[0].set_title("Original Image", pad=20, fontsize=24, fontweight="bold")
    axes[0].axis("off")

    axes[1].imshow(mask, cmap="gray")
    axes[1].set_title("Segmentation Mask", pad=20, fontsize=24, fontweight="bold")
    axes[1].axis("off")

    axes[2].imshow(board_img, cmap="gray")
    axes[2].set_title("Extracted Board", pad=20, fontsize=24, fontweight="bold")
    axes[2].axis("off")

    if fen:
        board = chess.Board(fen)
        svg_board = chess.svg.board(board, size=400)
        axes[3].axis("off")
        axes[3].set_title("Detected Position", pad=20, fontsize=24, fontweight="bold")

        svg_img = cairosvg.svg2png(bytestring=svg_board.encode())
        chess_img = plt.imread(io.BytesIO(svg_img))
        axes[3].imshow(chess_img)
    else:
        axes[3].text(
            0.5,
            0.5,
            "No valid FEN detected",
            horizontalalignment="center",
            verticalalignment="center",
            fontsize=16,
        )
        axes[3].axis("off")

    plt.tight_layout()
    plt.show()


def load_yolo_segmentation_model(model_weights: str) -> torch.nn.Module:
    """Load a YOLO model for board segmentation.

    Args:
        model_weights: Path to YOLO model weights
    """
    try:
        # from ultralytics.utils.tlc import TLCYOLO as YOLO
        from ultralytics import YOLO
    except ImportError:
        try:
            from ultralytics import YOLO
        except ImportError:
            raise ImportError(
                "YOLO model requires ultralytics package. Please install with 'pip install git+https://github.com/3lc-ai/ultralytics.git'."
            )

    class SEGYOLOModelWrapper:
        def __init__(self, model: YOLO):
            self.model = model

        def __call__(self, img: torch.Tensor) -> torch.Tensor:
            res = self.model(img, verbose=False)
            try:
                probs = [r.masks.data for r in res]
            except AttributeError:
                return torch.zeros((len(res), 1, 256, 256))
            return torch.cat(probs)

        def eval(self) -> None:
            """Set the model to evaluation mode."""
            self.model.eval()

        def train(self) -> None:
            """Set the model to training mode."""
            self.model.train()

        def to(self, device: torch.device) -> None:
            """Move the model to a specific device."""
            self.model.to(device)

    return SEGYOLOModelWrapper(YOLO(model_weights))


def load_yolo_classification_model(model_weights: str) -> torch.nn.Module:
    """Load a YOLO model for piece classification.

    Args:
        model_weights: Path to YOLO model weights

    Returns:
        Wrapped YOLO model that implements the classifier interface

    Raises:
        ImportError: If ultralytics is not installed
    """
    try:
        from ultralytics.utils.tlc import TLCYOLO as YOLO
    except ImportError:
        try:
            from ultralytics import YOLO

            logger.warning("Using ultralytics (no 3lc integration) package")
        except ImportError:
            logger.warning(
                "YOLO model requires ultralytics package. Please install with 'pip install git+https://github.com/3lc-ai/ultralytics.git'.",
            )
            raise

    class YOLOModelWrapper:
        """Wrapper to make YOLO model behave like a classifier."""

        def __init__(self, model: YOLO):
            self.model = model

        def __call__(self, img: torch.Tensor) -> torch.Tensor:
            """Forward pass that returns probabilities for each class."""
            res = self.model(img.repeat((1, 3, 1, 1)), verbose=False)
            return torch.vstack([r.probs.data for r in res])

        def eval(self) -> None:
            """Set the model to evaluation mode."""
            self.model.eval()

        def train(self) -> None:
            """Set the model to training mode."""
            self.model.train()

        def to(self, device: torch.device) -> None:
            """Move the model to a specific device."""
            self.model.to(device)

    return YOLOModelWrapper(YOLO(model_weights))  # type: ignore[return-value]
>>>>>>> ab3576d6
<|MERGE_RESOLUTION|>--- conflicted
+++ resolved
@@ -6,65 +6,6 @@
 import os
 from pathlib import Path
 
-<<<<<<< HEAD
-CVROOT = os.getenv("CVROOT", Path(__file__).parent.parent.as_posix())
-
-DATA_ROOT = (Path(CVROOT) / "data").as_posix()
-
-INPUT_SIZE = (256, 256)
-BOARD_SIZE = (512, 512)
-PIECE_SIZE = (64, 64)
-
-labels = {
-    "B": 0,
-    "K": 1,
-    "N": 2,
-    "P": 3,
-    "Q": 4,
-    "R": 5,
-    "b": 6,
-    "k": 7,
-    "n": 8,
-    "p": 9,
-    "q": 10,
-    "r": 11,
-    "f": 12,
-}
-
-label_names = [
-    "White Bishop",
-    "White King",
-    "White Knight",
-    "White Pawn",
-    "White Queen",
-    "White Rook",
-    "Black Bishop",
-    "Black King",
-    "Black Knight",
-    "Black Pawn",
-    "Black Queen",
-    "Black Rook",
-    "Empty Square",
-    "Unknown",
-]
-
-classifier_weights_dir = (Path(CVROOT) / "weights" / "classifier").as_posix()
-extractor_weights_dir = (Path(CVROOT) / "weights" / "extractor").as_posix()
-
-best_classifier_weights = (Path(CVROOT) / "weights" / "best_classifier.pth").as_posix()
-best_extractor_weights = (Path(CVROOT) / "weights" / "best_extractor.pth").as_posix()
-
-
-def listdir_nohidden(path):
-    files = []
-    for f in os.listdir(path):
-        if not f.startswith("."):
-            files.append(f)
-    return files
-
-
-def ratio(a, b):
-=======
 import cv2
 import numpy as np
 import timm
@@ -147,31 +88,19 @@
 
 def ratio(a: float, b: float) -> float:
     """Calculate ratio between two numbers."""
->>>>>>> ab3576d6
     if a == 0 or b == 0:
         return -1
     return min(a, b) / float(max(a, b))
 
 
-<<<<<<< HEAD
-def get_device():
-    import torch
-
-    if torch.cuda.is_available():
-        device = torch.device("cuda")
-    elif hasattr(torch.backends, "mps") and torch.backends.mps.is_available():
-        device = torch.device("mps")
-    else:
-        device = torch.device("cpu")
-
-    return device
-=======
 def listdir_nohidden(path: str) -> list[str]:
     """List directory contents, excluding hidden files."""
     return [f for f in os.listdir(path) if not f.startswith(".")]
 
 
-def create_binary_mask(mask: NDArray[np.float32], threshold: float = 0.5) -> NDArray[np.uint8]:
+def create_binary_mask(
+    mask: NDArray[np.float32], threshold: float = 0.5
+) -> NDArray[np.uint8]:
     """Convert probability mask to binary mask."""
     assert isinstance(mask, np.ndarray), "Mask must be a numpy array"
     assert mask.dtype == np.float32, "Mask must be float32"
@@ -350,5 +279,4 @@
             """Move the model to a specific device."""
             self.model.to(device)
 
-    return YOLOModelWrapper(YOLO(model_weights))  # type: ignore[return-value]
->>>>>>> ab3576d6
+    return YOLOModelWrapper(YOLO(model_weights))  # type: ignore[return-value]