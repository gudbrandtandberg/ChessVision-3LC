--- conflicted
+++ resolved
@@ -20,17 +20,8 @@
                 "--compute-embeddings",
                 "--description", "",
                 "--run-name", "",
-<<<<<<< HEAD
-                // "--run-tests",
-                // "--use-sample-weights",
-            ],
-            "env": {
-                "PYTHONPATH": "${workspaceFolder}/training",
-            }
-=======
                 "--use-sample-weights",
             ]
->>>>>>> ab3576d6
         },
         {
             "name": "Train Segmentation Model",
@@ -40,24 +31,12 @@
             "console": "integratedTerminal",
             "justMyCode": false,
             "args": [
-<<<<<<< HEAD
-                "--epochs", "20",
-                "--learning-rate", "0.0000001",
-                "--classes", "1",
-                "--scale", "1",
-                "--batch-size", "2",
-                "--amp",
-                // "--run-tests",
-                "--threshold", "0.3",
-                // "--use-sample-weights",
-=======
                 "--learning-rate", "0.000001",
                 "--amp",
                 "--run-description", "",
                 "--use-sample-weights",
                 "--seed", "42",
                 "--deterministic",
->>>>>>> ab3576d6
             ]
         },
         {
@@ -69,14 +48,7 @@
             "justMyCode": false,
             "args": [
                 "--project-name", "chessvision-testing",
-<<<<<<< HEAD
-                "--threshold", "0.3",
-                // "--dataset-name", "testing-top-k",
-                // "--table-name", "17mai",
-                // "--image-folder=C:/Project/ChessVision-3LC/output"
-=======
                 "--threshold", "0.5",
->>>>>>> ab3576d6
             ]
         },
         {
@@ -87,32 +59,12 @@
             "console": "integratedTerminal",
             "justMyCode": false,
             "args": [
-<<<<<<< HEAD
-                "--bucket", "chessvision-bucket",
-                "--start_date", "2024-05-17",
-                "--output_folder", "${workspaceFolder}/output"
-            ]
-        },
-        {
-            "name": "Run Web Server",
-            "type": "debugpy",
-            "request": "launch",
-            "program": "${workspaceFolder}/app/webroot/main.py",
-            "console": "integratedTerminal",
-            "justMyCode": false,
-            "args": [
-=======
->>>>>>> ab3576d6
                 "--local", "server"
             ],
             "env": {
                 "FLASK_ENV": "development",
-<<<<<<< HEAD
-                "FLASK_DEBUG": "1"
-=======
                 "FLASK_DEBUG": "1",
                 "FLASK_USE_RELOADER": "False"
->>>>>>> ab3576d6
             }
         },
         {
@@ -128,10 +80,6 @@
             "env": {
                 "FLASK_ENV": "development",
                 "FLASK_DEBUG": "1",
-<<<<<<< HEAD
-                "PYTHONPATH": "${workspaceFolder}"
-            }
-=======
                 "FLASK_USE_RELOADER": "False",
                 "PYTHONPATH": "${workspaceFolder}"
             }
@@ -144,7 +92,6 @@
             "env": {
                 "FLASK_USE_RELOADER": "False"
             }
->>>>>>> ab3576d6
         }
     ]
 } 