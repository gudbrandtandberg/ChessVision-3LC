# ChessVision

<<<<<<< HEAD
A computer vision system for detecting and analyzing chess positions from images. The system uses deep learning models to segment chessboards and classify chess pieces.

## Features

- Chessboard detection and segmentation using a UNet model
- Chess piece classification using a deep learning model
- REST API for image processing and position analysis
- Web interface for uploading and analyzing chess images

## Project Structure

- `chessvision/`: Contains the core computer vision code, including model definitions and training scripts.
- `app/`: Contains the Flask web application code, including the REST API and web interface. Meant mainly for testing and development.
- `data/`: Contains the training and evaluation datasets.
- `weights/`: Contains the pre-trained models.
=======
Welcome to ChessVision: a computer vision system for detecting and classifying chess positions from images of 2D chessboards.
The system uses deep learning models to segment chessboards and classify chess pieces.

|  |  |
|---|---|
| ![Board Detection](examples/screenshots/masks.png) | ![Square Classification](examples/screenshots/squares.png) |
>>>>>>> ab3576d6

This project is an evolution of the original [ChessVision](https://github.com/gudbrandtandberg/ChessVision),
reimagined with the [3LC](https://3lc.ai) integrated in all stages of the pipeline. It also features a complete rewrite in PyTorch and a thorough upgrade of the codebase.

## Motivation

While detecting chess positions is certainly useful (and something I personally enjoy!),
this project serves a broader purpose as my experimental playground for exploring
machine learning systems. It's where I learn, practice, and have fun
working with:

- Data collection and annotation
- Model training and evaluation
- Performance monitoring and analysis

The [3LC](https://3lc.ai) data platform, built by the incredible team at 3LC AI, serves as a perfect tool and companion in solving many challenges, such as data selection (using metrics analysis and dataset lineage), model-assisted labeling (using the powerful 3LC Dashboard web application), evaluating and tracking model performance over time, fine tuning the training data using sample weights (resulting in faster convergence and shorter training time), and many more.

## Features

- Chessboard segmentation using a UNet model
- Chess piece classification using a YOLO model or a timm-based model
- API for image processing
- Web interface for uploading and analyzing chess images

## Project Structure

- `chessvision/`: The core computer vision code
- `scripts/`: Scripts for training and evaluating the models
- `app/`: Code for a development Flask web application and compute server
- `data/`: Training and evaluation datasets
- `weights/`: Pre-trained models (not included in the repo - train your own models or contact me for a copy)
- `tests/`: Unit tests for the computer vision code

## Installation

### 1. Clone the Repository

```bash
# Clone the repo
git clone https://github.com/gudbrandtandberg/ChessVision-3LC.git
cd ChessVision-3LC

# Initialize and update the pytorch-unet submodule
git submodule update --init
```

### 2 Install dependencies

Choose either approach:

#### Option A: Using uv (Recommended - Faster)
```bash

# Install uv on macOS and Linux.
curl -LsSf https://astral.sh/uv/install.sh | sh

# Windows: follow instructions at https://github.com/astral-sh/uv?tab=readme-ov-file#installation

# Install dependencies
uv sync --all-extras
```

#### Option B: Using venv and pip

```bash
# Create a new virtual environment
python -m venv .venv

# Activate the environment
source .venv/bin/activate

# Install in editable mode with all dependency groups
pip install -e ".[dev,viz,yolo]"
```

### 3. Set up 3LC

1. Get your API key:
   - Go to [account.3lc.ai](https://accounts.3lc.ai)
   - Copy your API key

2. Login to 3LC:
```bash
# Login with your API key
3lc login <your-api-key>

# Verify installation
3lc --version
```

## Verify Installation

```bash
# Run a simple test to verify everything is working
python -c "from chessvision import ChessVision; print('Installation successful!')"

# Verify PyTorch installation
python -c "import torch; print('CUDA available:', torch.cuda.is_available())"

# Check if mps is available
python -c "import torch; print('MPS available:', torch.backends.mps.is_available())"

# Run tests (requires trained models)
pytest tests/
```

## Examples

**Note:** You must have trained models in the weights directory to run the examples. See the [Training](#training) section for more details.

### Quick Start

For a quick overview of the system, run the Jupyter notebook:

```bash
code examples/quickstart-example.ipynb
```

### Detailed Pipeline

For a detailed breakdown of each step in the pipeline, run the Python script:

```bash
python examples/detailed-example.py
```

Try it out using the example notebook `example.ipynb`.

## Training

Main scripts for training and evaluating the models are located in the `scripts/` directory.

```bash
# Train the board extractor
./scripts/bin/train_board_extractor.sh

# Train the YOLO classifier (recommended, requires "yolo" extra)
./scripts/bin/train_yolo_classifier.sh

# Or train the default piece classifier
./scripts/bin/train_piece_classifier.sh

# Now that we have trained models, we can run the evaluation suite
./scripts/bin/evaluate.sh
```

All models usually take less than 10 minutes to train on a modern GPU.

See additional launch configurations in `.vscode/launch.json` for training the models and
running the web application.

### Extra: a more challenging test set

The `scripts/merge_new_raw/merge_new_test.py` script merges a new batch of raw data into the test set. In order to run it, the initial test table must have been created, e.g. by running the evaluation suite once. Uncomment the `table_name` argument in `evaluate.sh` to run the evaluation suite against the latest test set.

```bash
python scripts/merge_new_raw/merge_new_test.py
```

## The ChessVision Solution

The chessvision solution consists of several steps:

1. Board detection using a UNet model to segment the chessboard from the background
2. Contour detection and filtering to identify the chessboard boundaries
3. Perspective transform to extract the chessboard
4. Individual square extraction
5. CNN-based piece classification
6. Chess position validation and final output (FEN string)

For more details on the original approach, see the [old README](https://github.com/gudbrandtandberg/ChessVision?tab=readme-ov-file#algorithm-details)

## Datasets

The repo comes with three original datasets checked in:

- `board_extraction`: A dataset of chessboard images with annotated segmentation masks.
- `squares`: A dataset of chess piece images with annotated classification labels.
- `test`: A set of test images with ground truth files for evaluating the model.

In addition, there is a practically endless supply of new data collected through a friend's chess app, which I have in a private S3 bucket.

## 3LC and the ML Lifecycle

### Training the board extractor

![ChessVision Pipeline](examples/screenshots/run_overview.png)

### Training the piece classifier

![ChessVision Pipeline](examples/screenshots/piece_prediction.png)

### Process new raw data

![ChessVision Pipeline](examples/screenshots/embeddings.png)

![ChessVision Pipeline](examples/screenshots/new_raw_data.png)

### Run evaluation suite

![ChessVision Pipeline](examples/screenshots/test_results.png)<|MERGE_RESOLUTION|>--- conflicted
+++ resolved
@@ -1,29 +1,11 @@
 # ChessVision
 
-<<<<<<< HEAD
-A computer vision system for detecting and analyzing chess positions from images. The system uses deep learning models to segment chessboards and classify chess pieces.
-
-## Features
-
-- Chessboard detection and segmentation using a UNet model
-- Chess piece classification using a deep learning model
-- REST API for image processing and position analysis
-- Web interface for uploading and analyzing chess images
-
-## Project Structure
-
-- `chessvision/`: Contains the core computer vision code, including model definitions and training scripts.
-- `app/`: Contains the Flask web application code, including the REST API and web interface. Meant mainly for testing and development.
-- `data/`: Contains the training and evaluation datasets.
-- `weights/`: Contains the pre-trained models.
-=======
 Welcome to ChessVision: a computer vision system for detecting and classifying chess positions from images of 2D chessboards.
 The system uses deep learning models to segment chessboards and classify chess pieces.
 
 |  |  |
 |---|---|
 | ![Board Detection](examples/screenshots/masks.png) | ![Square Classification](examples/screenshots/squares.png) |
->>>>>>> ab3576d6
 
 This project is an evolution of the original [ChessVision](https://github.com/gudbrandtandberg/ChessVision),
 reimagined with the [3LC](https://3lc.ai) integrated in all stages of the pipeline. It also features a complete rewrite in PyTorch and a thorough upgrade of the codebase.
